"""
Author: Noah Swimmer, 21 July 2020

NOTE: Unlike the SIM921, the SIM960 supports different baudrates. These need to be tested outside of the mainframe
before settling on the most appropriate one.

TODO: Measure output voltage-to-current conversion. Should be ~1 V/A (from the hc boost board)
TODO: Also measure magnet-current-to-currentduino-measurement conversion (does the currentduino report the same thing we
 measure with an ammeter?)

TODO: Consider how to most effectively store magnet current data (conversion from SIM960 output voltage?) and magnet
 state/safety checks (should this be done in a monitoring loop in the sim960 agent or from a fridge manager?)
"""

import numpy as np
import logging
import time
import sys
import picturec.agent as agent
from picturec.pcredis import PCRedis, RedisError
import threading
import os
import picturec.util as util

DEVICE = '/dev/sim921'

REDIS_DB = 0
QUERY_INTERVAL = 1

SETTING_KEYS = ['device-settings:sim960:mode',
                'device-settings:sim960:vout-value',
                'device-settings:sim960:vout-min-limit',
                'device-settings:sim960:vout-max-limit',
                'device-settings:sim960:pid-p:enabled',
                'device-settings:sim960:pid-i:enabled',
                'device-settings:sim960:pid-d:enabled',
                'device-settings:sim960:pid-p:value',
                'device-settings:sim960:pid-i:value',
                'device-settings:sim960:pid-d:value',
                'device-settings:sim960:setpoint-mode',
                'device-settings:sim960:pid-control-vin-setpoint',
                'device-settings:sim960:setpoint-ramp-rate',
                'device-settings:sim960:setpoint-ramp-enable']


default_key_factory = lambda key: f"default:{key}"
DEFAULT_SETTING_KEYS = [default_key_factory(key) for key in SETTING_KEYS]


OUTPUT_VOLTAGE_KEY = 'status:device:sim960:hcfet-control-voltage'  # Set by 'MOUT' in manual mode, monitored by 'OMON?' always
INPUT_VOLTAGE_KEY = 'status:device:sim921:sim960-vout'  # This is the output from the sim921 to the sim960 for PID control
MAGNET_CURRENT_KEY = 'status:magnet:current'  # To get the current from the sim960. We will need to run a calibration
# test to figure out what the output voltage to current conversion is.
MAGNET_STATE_KEY = 'status:magnet:state'  # OFF | RAMPING | SOAKING | QUENCH (DON'T QUENCH!)
HEATSWITCH_STATUS_KEY = 'status:heatswitch'  # Needs to be read to determine its status, and set by the sim960agent during
# normal operation so it's possible to run the ramp appropriately
HC_BOARD_CURRENT = 'status:highcurrentboard:current'  # Current from HC Boost board.


TS_KEYS = [OUTPUT_VOLTAGE_KEY, INPUT_VOLTAGE_KEY, MAGNET_CURRENT_KEY,
           MAGNET_STATE_KEY, HEATSWITCH_STATUS_KEY, HC_BOARD_CURRENT]


STATUS_KEY = 'status:device:sim960:status'
MODEL_KEY = 'status:device:sim960:model'
FIRMWARE_KEY = 'status:device:sim960:firmware'
SN_KEY = 'status:device:sim960:sn'


DEFAULT_MAINFRAME_KWARGS = {'mf_slot': 5, 'mf_exit_string': 'xyz'}


COMMAND_DICT = {'device-settings:sim960:mode': {'command': 'AMAN', 'vals': {'manual': '0', 'pid': '1'}},
                'device-settings:sim960:vout-value': {'command': 'MOUT', 'vals': [-10, 10]},
                'device-settings:sim960:vout-min-limit': {'command': 'LLIM', 'vals': [-10, 10]},
                'device-settings:sim960:vout-max-limit': {'command': 'ULIM', 'vals': [-10, 10]},
                'device-settings:sim960:setpoint-mode': {'command': 'INPT', 'vals': {'internal': '0', 'external': '1'}},
                'device-settings:sim960:pid-control-vin-setpoint': {'command': 'SETP', 'vals': [-10, 10]},
                'device-settings:sim960:pid-p:value': {'command': 'GAIN', 'vals': [-1e3, -1e-1]},
                'device-settings:sim960:pid-i:value': {'command': 'INTG', 'vals': [1e-2, 5e5]},
                'device-settings:sim960:pid-d:value': {'command': 'DERV', 'vals': [0, 1e1]},
                'device-settings:sim960:setpoint-ramp-enable': {'command': 'RAMP', 'vals': {'off': '0', 'on': '1'}},  # Note: Internal setpoint ramp, NOT magnet ramp
                'device-settings:sim960:setpoint-ramp-rate': {'command': 'RATE', 'vals': [1e-3, 1e4]},  # Note: Internal setpoint ramp rate, NOT magnet ramp
                'device-settings:sim960:pid-p:enabled': {'command': 'PCTL', 'vals': {'off': '0', 'on': '1'}},
                'device-settings:sim960:pid-i:enabled': {'command': 'ICTL', 'vals': {'off': '0', 'on': '1'}},
                'device-settings:sim960:pid-d:enabled': {'command': 'DCTL', 'vals': {'off': '0', 'on': '1'}},
                }


log = logging.getLogger(__name__)


class SimCommand(object):
    def __init__(self, redis_setting, value):
        """
        Initializes a SimCommand. Takes in a redis device-setting:* key and desired value an evaluates it for its type,
        the mapping of the command, and appropriately sets the mapping|range for the command. If the setting is not
        supported, raise a ValueError.
        """
        self.value = value

        if redis_setting not in COMMAND_DICT.keys():
            raise ValueError('Mapping dict or range tuple required')

        self.setting = redis_setting
        self.command = COMMAND_DICT[self.setting]['command']
        setting_vals = COMMAND_DICT[self.setting]['vals']

        if isinstance(setting_vals, dict):
            self.mapping = setting_vals
            self.range = None
            mapping_type = type(list(self.mapping.keys())[0])
            try:
                if mapping_type == str:
                    self.value = str(self.value)
                elif (mapping_type == float) or (mapping_type == int):
                    self.value = float(self.value)
            except ValueError as e:
                log.warning(f"The value sent was not the correct type! {e}")
        elif isinstance(setting_vals, list):
            self.range = setting_vals
            self.mapping = None
            self.value = float(self.value)

    def valid_value(self):
        """Return True or False if the desired value to command is valid or not."""
        if self.range is not None:
            return self.range[0] <= self.value <= self.range[1]
        else:
            return self.value in self.mapping.keys()

    def __str__(self):
        return self.format_command()

    def format_command(self):
        """
        Returns a string that can then be sent to format_msg in SIM960Agent for appropriate command syntax. Logs an
        error in the case the value is not valid and does not return anything.
        # TODO: Return None for an invalid command?
        """
        if self.valid_value():
            if self.range is not None:
                return f"{self.command} {self.value}"
            else:
                return f"{self.command} {self.mapping[self.value]}"
        else:
            log.info(f"Trying to set the SIM960 to an invalid value! Setting {self.setting} to {self.value} is not allowed")


class SIM960Agent(agent.SerialAgent):
    def __init__(self, port, baudrate=9600, timeout=0.1, polarity='negative', connect=True,
                 connect_mainframe=False, **kwargs):
        """
        Initializes SIM960 agent. First hits the superclass (SerialAgent) init function. Then sets class variables which
        will be used in normal operation. If connect mainframe is True, attempts to connect to the SIM960 via the SIM900
        in mainframe mode. Raise IOError if an invalid slot or exit string is given (or if no exit string is given).
        """
        super().__init__(port, baudrate, timeout, name='sim960')

        if connect:
            self.connect(raise_errors=False)

        self.polarity = polarity
        self.kwargs = kwargs
        self.last_input_voltage = None
        self.last_output_voltage = None
        self._voltage_monitor_thread = None

        if connect_mainframe:
            """If an IOError occurs it is raised, which will stop the program. If mainframe mode is desired and cannot
            be set up, then the rest of the program will not be able to work properly."""
            if int(self.kwargs['mf_slot']) in range(1, 9) and self.kwargs['mf_exit_string']:
                try:
                    self.mainframe_disconnect(self.kwargs['mf_exit_string'])
                    log.info(f"Connected to {self.idn}, going down the chain to connect to SIM960")
                    time.sleep(1)
                    self.mainframe_connect(self.kwargs['mf_slot'], self.kwargs['mf_exit_string'])
                    time.sleep(1)
                    log.info(f"Now connected to {self.idn}")
                    # self.mainframe_connect()
                    # time.sleep(1)
                except IOError:
                    log.error(f"Unable to communicate with SIM mainframe or module to properly connect or disconnect")
                    raise IOError(f"Unable to communicate with SIM mainframe or module to properly connect or disconnect")
            else:
                raise IOError(f"Invalid configuration of slot ({self.kwargs['mf_slot']}) "
                              f"and exit string {self.kwargs['mf-exit-string']} for SIM900 mainframe!")

    def reset_sim(self):
        """
        Send a reset command to the SIM device. This should not be used in regular operation, but if the device is not
        working it is a useful command to be able to send.
        BE CAREFUL - This will reset certain parameters which are set for us to read out the thermometer in the
        PICTURE-C cryostat (as of 2020, a LakeShore RX102-A).
        If you do perform a reset, it will then be helpful to restore the 'default settings' which we have determined
        to be the optimal to read out the hardware we have.
        """
        try:
            log.info(f"Resetting the SIM960!")
            self.send("*RST")
        except IOError as e:
            raise e

    def format_msg(self, msg: str):
        """Overwrite format_msg() from superclass. Formats message to send to Sim960 by ensuring uppercase characters
        followed by \n terminator"""
        return f"{msg.strip().upper()}{self.terminator}"

    @property
    def idn(self):
        """
        Queries the SIM960 for its ID information.
        Raise IOError if serial connection isn't working or if invalid values are received
        ID return string is "<manufacturer>,<model>,<instrument serial>,<firmware versions>"
        Format of return string is "s[25],s[6],s[9],s[6-8]"
        Raises IOError if query has a problem sending/receiving information to port. Raises ValueError in case the
        message is garbage and cant be read (mismatched baudrates, partial string, etc.)
        :return: Dict
        """
        try:
            id_msg = self.query("*IDN?")
            manufacturer, model, sn, firmware = id_msg.split(",")  # See manual page 2-20
            firmware = float(firmware[3:])
            return {'manufacturer': manufacturer,
                    'model': model,
                    'sn': sn,
                    'firmware': firmware}
        except IOError as e:
            # Note: In the case of mainframe connection. If this error occurs, reinitialization automatically calls
            # mainframe_disconnect first. Because the exit string should not ever need to change, this will fix any
            # broken connections. Additionally, in the case of mainframe operation, and IOError should never happen
            # here. It would always be much earlier (during connect) or later (in normal operation).
            log.error(f"Serial error: {e}")
            raise e
        except ValueError as e:
            if 'mf_disconnect_string' in self.kwargs.keys():
                self.mainframe_disconnect()
            log.error(f"Bad firmware format: {firmware}. Error: {e}")
            raise IOError(f"Bad firmware format: {firmware}. Error: {e}")

    def manufacturer_ok(self):
        """Return True or False if the manufacturer from the idn query is valid or not"""
        return self.idn['manufacturer'] == "Stanford_Research_Systems"

    def model_ok(self):
        """Return True or False if the SIM model from the idn query is valid or not"""
        return self.idn['model'] == "SIM960"

    def mainframe_connect(self, mf_slot:int=None, mf_exit_string:str=None):
        """Takes in a mainframe slot and mainframe exit string. If both are present, it will send the mainframe
        connection string. Otherwise it will inform the user that they haven't specified a proper value. Log and raise
        IOError if it occurs"""
        if mf_slot and mf_exit_string:
            try:
                self.send(f"CONN {mf_slot},'{mf_exit_string}'")
            except IOError as e:
                log.error(f"Unable to connect to the SIM960 in mainframe mode: {e}")
                raise e
        else:
            log.critical("A keyword for connecting to the SIM960 in the SIM900 mainframe is missing! No command sent")


    def mainframe_disconnect(self, mf_exit_string:str=None):
        """Takes in a mainframe exit string. If both are present, it will send the mainframe connection string.
        Otherwise it will inform the user that they haven't specified a proper variable. Log and raise
        IOError if it occurs. NOTE: Does not check to make sure it is the correct exit_string."""
        if mf_exit_string:
            try:
                self.send(f"{mf_exit_string}\n")
            except IOError as e:
                log.error(f"Unable to disconnect from the SIM960 in mainframe mode due to a serial error: {e}")
                raise e
        else:
            log.critical(f"Cannot disconnect from mainframe without an exit string! Please specify.")

    def initialize_sim(self, db_read_func, db_store_func=None, from_state='default'):
        '''
        Function that can initialize the SIM960 from the default setting keys or the last stored values of the setting
        keys. If db_store_func is not None, then after sending a command to the SIM960, store the updated setting in
        the redis DB. from_state can be 'default' or 'last'. Default should only be used at the before any SIM960
        operation. After operation has begun, use 'last' to restore the settings that were previously stored.
        '''
        if from_state.lower() == 'default':
            settings_to_load = db_read_func(DEFAULT_SETTING_KEYS)
        elif from_state.lower() == 'last':
            settings_to_load = db_read_func(SETTING_KEYS)
        else:
            log.critical("Invalid initializtion mode requested! Using default settings.")
            settings_to_load = db_read_func(DEFAULT_SETTING_KEYS)

        for setting, value in settings_to_load.items():
            cmd = SimCommand(setting.lstrip('default:'), value)
            log.debug(cmd)
            self.send(cmd.format_command())
            if db_store_func:
                db_store_func({cmd.setting: cmd.value})
            time.sleep(0.1)

    def read_input_voltage(self):
        """Read the voltage being sent to the input monitor of the SIM960 from the SIM921"""
        return self.query("MMON?")

    def read_output_voltage(self):
        """Report the voltage at the output of the SIM960. In manual mode, this will be explicitly controlled using MOUT
        and in PID mode this will be the value set by the function Output = P(e + I * int(e) + D * derv(e)) + Offset"""
        return self.query("OMON?")

    def monitor_voltages(self, interval, input_value_callback=None, output_value_callback=None):
        """Create and start a thread to handle voltage monitoring for the input and output voltages. In the case of any
        IOErrors, do not break the thread, simply log the error that was seen. If there are input or output value
        callback functions, call them (these are typically used to store the values to the redis DB)."""
        def f():
            while True:
                last_input_voltage = None
                last_output_voltage = None
                try:
                    self.last_input_voltage = self.read_input_voltage()
                    last_input_voltage = self.last_input_voltage
                except IOError as e:
                    log.error(f"Error: {e}")

                try:
                    self.last_output_voltage = self.read_output_voltage()
                    last_output_voltage = self.last_output_voltage
                except IOError as e:
                    log.error(f"Error: {e}")

                if input_value_callback is not None and last_input_voltage is not None:
                    try:
                        input_value_callback(self.last_input_voltage)
                    except Exception as e:
                        log.error(f"Unable to store input voltage due to error: {e}")

                if output_value_callback is not None and last_output_voltage is not None:
                    try:
                        output_value_callback(self.last_output_voltage)
                    except Exception as e:
                        log.error(f"Unable to store out voltage due to redis error: {e}")

                time.sleep(interval)

        self._voltage_monitor_thread = threading.Thread(target=f, name='Input Voltage Monitor Thread')
        self._voltage_monitor_thread.daemon = True
        self._voltage_monitor_thread.start()


if __name__ == "__main__":

    util.setup_logging()

    redis = PCRedis(host='127.0.0.1', port=6379, db=REDIS_DB, create_ts_keys=TS_KEYS)
    sim = SIM960Agent(port=DEVICE, baudrate=9600, timeout=0.1, connect_mainframe=True,
                      **DEFAULT_MAINFRAME_KWARGS)

    try:
        info = sim.idn
        if not sim.manufacturer_ok() or not sim.model_ok():
            msg = f'Unsupported device: {info["manufacturer"]}/{info["model"]}'
            redis.store({STATUS_KEY: msg})
            log.critical(msg)
            sys.exit(1)
        redis.store({FIRMWARE_KEY: info['firmware'], MODEL_KEY: info['model'], SN_KEY: info['firmware']})
    except IOError as e:
        log.critical(f"Query SIM960 ID failed: {e}")
        redis.store({FIRMWARE_KEY: '', MODEL_KEY: '', SN_KEY: ''})
        sys.exit(1)
    except RedisError as e:
        log.critical(f"Redis server error! {e}")
        sys.exit(1)

    # Set polarity to negative here. This is a non-redis controlled setting (not modifiable during normal operation).
    sim.send("APOL 0")
    polarity = sim.query("APOL?")
    if polarity != '0':
        log.critical(f"Polarity query returned {polarity}. Setting PID loop polarity to negative failed.")
        sys.exit(1)

    # TODO Is this functionally wise? Lets say you have a crash loop periodically through the night
    #    won't the settings then be bouncing between user and defaults? Does this violate the principal of not altering
    #    active settings without explicit user action?
<<<<<<< HEAD
    #  Response - Honestly I think the flip side is probably the best option. Using 'last' as the default case and then
    #  only using 'defaults' in the case everything is out of wack and we want to set it back to tried and true values.
    sim960.initialize_sim(redis.read, redis.store, from_state='defaults')
=======
    sim.initialize_sim(redis.read, redis.store, from_state='defaults')
>>>>>>> 985082ea
    # ---------------------------------- MAIN OPERATION (The eternal loop) BELOW HERE ----------------------------------

    OUTPUT_TO_CURRENT_FACTOR = 1  # V/A (TODO: Measure this value)
    store_input = lambda x: redis.store({INPUT_VOLTAGE_KEY: x}, timeseries=True)
    store_output = lambda x: redis.store({OUTPUT_VOLTAGE_KEY: x,
                                          MAGNET_CURRENT_KEY: x * OUTPUT_TO_CURRENT_FACTOR},
                                         timeseries=True)
    sim.monitor_voltages(QUERY_INTERVAL, input_value_callback=store_input, output_value_callback=store_output)
    #  TODO: Figure out where to add in magnet state checking (in the sim960 or elsewhere?)

    while True:
        try:
            for key, val in redis.listen(SETTING_KEYS):
                log.debug(f"sim960agent received {key}, {val}. Trying to send a command.")
                cmd = SimCommand(key, val)
                if cmd.valid_value():
                    try:
                        log.info(f'Sending command "{cmd}"')  #TODO if you want to explicityy show non-printables in the
<<<<<<< HEAD
                        #  msg then use a stinrg function to escape them either in __str__ or str(cmd).XXXX - Not exactly sure what's meant here
                        sim960.send(f"{cmd.format_command()}")
=======
                        #  msg then use a stinrg function to escape them either in __str__ or str(cmd).XXXX
                        sim.send(f"{cmd.format_command()}")
>>>>>>> 985082ea
                        redis.store({cmd.setting: cmd.value})
                        redis.store({STATUS_KEY: "OK"})
                    except IOError as e:
                        redis.store({STATUS_KEY: f"Error {e}"})
                        log.error(f"Some error communicating with the SIM960! {e}")
                else:
                    log.warning(f'Not a valid value. Can\'t send key:value pair "{key} / {val}" to the SIM960!')
        except RedisError as e:
            log.critical(f"Redis server error! {e}")
            sys.exit(1)<|MERGE_RESOLUTION|>--- conflicted
+++ resolved
@@ -378,13 +378,10 @@
     # TODO Is this functionally wise? Lets say you have a crash loop periodically through the night
     #    won't the settings then be bouncing between user and defaults? Does this violate the principal of not altering
     #    active settings without explicit user action?
-<<<<<<< HEAD
     #  Response - Honestly I think the flip side is probably the best option. Using 'last' as the default case and then
     #  only using 'defaults' in the case everything is out of wack and we want to set it back to tried and true values.
     sim960.initialize_sim(redis.read, redis.store, from_state='defaults')
-=======
     sim.initialize_sim(redis.read, redis.store, from_state='defaults')
->>>>>>> 985082ea
     # ---------------------------------- MAIN OPERATION (The eternal loop) BELOW HERE ----------------------------------
 
     OUTPUT_TO_CURRENT_FACTOR = 1  # V/A (TODO: Measure this value)
@@ -403,13 +400,8 @@
                 if cmd.valid_value():
                     try:
                         log.info(f'Sending command "{cmd}"')  #TODO if you want to explicityy show non-printables in the
-<<<<<<< HEAD
-                        #  msg then use a stinrg function to escape them either in __str__ or str(cmd).XXXX - Not exactly sure what's meant here
-                        sim960.send(f"{cmd.format_command()}")
-=======
                         #  msg then use a stinrg function to escape them either in __str__ or str(cmd).XXXX
                         sim.send(f"{cmd.format_command()}")
->>>>>>> 985082ea
                         redis.store({cmd.setting: cmd.value})
                         redis.store({STATUS_KEY: "OK"})
                     except IOError as e:
