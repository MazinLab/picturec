"""
Author: Noah Swimmer 29 June 2020

A wrapper class to conveniently use redis-py and redistimeseries with PICTURE-C. This includes but is not limited to
inter-program communication (using pubsub), information storage (of device settings), and data storage (thermometry,
current, etc.).

<<<<<<< HEAD
TODO: Read TS_KEYS in the class?
Note there are 2 ways to read TS_KEYS.
 - (1) redis_timeseries.get(key) returns the last value in the timeseries (with timestamp)
 - (2) redis_timeseries.range(key, from_time, to_time) returns the timeseries between [from_time, to_time] (UTC)
=======
TODO: Remake PCRedis.publish into a function that can store to DB, publish using pubsub, or both

TODO: Would it be convenient to have PCRedis.read be able to return just a single value?
>>>>>>> 2367442a
"""

from redis import Redis as _Redis
from redis import RedisError, ConnectionError, TimeoutError, AuthenticationError, BusyLoadingError, \
    InvalidResponse, ResponseError, DataError, PubSubError, WatchError, \
    ReadOnlyError, ChildDeadlockedError, AuthenticationWrongNumberOfArgsError
from redistimeseries.client import Client as _RTSClient
import logging
import time
import sys


class PCRedis(object):
    """
    The PCRedis class is the wrapper created for use in the PICTURE-C control software. A host, port, and database (db)
    must be specified to the PCRedis.redis client.
    Optionally, with the timeseries keyword, a PCRedis.redistimeseries
    client can also be created. This will use the same host, port, and db. Redistimeseries extends redis' capabilities
    with a module to allow easy time series data storage, instead of creating homemade ways to do that same thing.
    Redistimeseries keys should be created with the PCRedis object. Unlike normal redis keys, they must be created
    explicitly and should be done at the each program's start for clarity and ease.
    """
    def __init__(self, host='localhost', port=6379, db=0, create_ts_keys=tuple()):
        self.redis = _Redis(host, port, db, socket_keepalive=True)
        self.redis_ts = None
        self.create_ts_keys(create_ts_keys)
        self.ps = None  # Redis pubsub object. None until initialized, used for inter-program communication

    def _connect_ts(self):
        """ Establish a redis time series client using the same connection info as for redis """
        args = self.redis.connection_pool.connection_kwargs
        self.redis_ts = _RTSClient(args['host'], args['port'], args['db'],  socket_keepalive=args['socket_keepalive'])

    def create_ts_keys(self, keys):
        """
        Given a list of keys, create them in the redis database.
        :param keys: List of strings to create as redis timeseries keys. If the keys have been created it will be
        logged but no other action will be taken.
        """
        if self.redis_ts is None and keys:
            self._connect_ts()
        for k in keys:
            try:
                self.redis_ts.create(k)
            except ResponseError:
                logging.getLogger(__name__).debug(f"Redistimeseries key '{k}' already exists.")

    def store(self, data, timeseries=False):
        """
        Function for storing data in redis. This is a wrapper that allows us to store either type of redis key:value
        pairs (timeseries or 'normal'). Any TS keys must have been previously created
        :param data: Dict or iterable of key value pairs.
        :param timeseries: Bool
        If True: uses redis_ts.add() and uses the automatic UNIX timestamp generation keyword (timestamp='*')
        If False: uses redis.set() and stores the keys normally
        :return: None
        """
        generator = data.items() if isinstance(data, dict) else iter(data)
        if timeseries:
            if self.redis_ts is None:
                self._connect_ts()
            for k, v in generator:
                logging.getLogger(__name__).info(f"Setting key:value - {k}:{v} at {int(time.time())}")
                self.redis_ts.add(key=k, value=v, timestamp='*')
        else:
            for k, v in generator:
                logging.getLogger(__name__).info(f"Setting key:value - {k}:{v}")
                self.redis.set(k, v)

    def publish(self, channel, message, store=True):
        """
        Publishes message to channel. Channels need not have been previously created nor must there be a subscriber.

        returns the number of listeners of the channel
        TODO: (Rehashing todo from top of file) Make this robust for not just publishing but also storing data
        """
        if store:
            self.store({channel: message})
        return self.redis.publish(channel, message)

    def read(self, keys: (list, tuple, str), return_dict=True, error_missing=True):
        """
        Function for reading values from corresponding keys in the redis database.
        :param error_missing: raise an error if a key isn't in redis, else silently omit it. Forced true if not
         returning a dict.
        :param keys: List. If the key being searched for exists, will return the value, otherwise returns an empty string
        :param return_dict: Bool
        If True returns a dict with matching key:value pairs
        If False returns a list whose elements correspond to the input keys list. (Not recommended if you have more
        than one key you are looking for the value of)
        :return: Dict. {'key1':'value1', 'key2':'value2', ...}
        """
        if isinstance(keys, str):
            keys = [keys]
        vals = [self.redis.get(k) for k in keys]
        missing = [k for k, v in zip(keys, vals) if v is None]
        keys, vals = list(zip(*filter(lambda x: x[1] is not None, zip(keys, vals))))

        if (error_missing or not return_dict) and missing:
            raise KeyError(f'Keys not in redis: {missing}')

        vals = list(map(lambda v: v.decode('utf-8'), vals))
        return vals if not return_dict else dict(zip(keys, vals))

    def _ps_subscribe(self, channels: list, ignore_sub_msg=False):
        """
        Function which will create a redis pubsub object (in self.ps) and subscribe to the keys given. It will also
        raise an error if there is a problem connecting to redis. This will occur either because the redis-server is not
        started or because the host/port was given incorrectly.
        :param channels: List of channels to subscribe to (even if only one channel is being subscribed to)
        :param ignore_sub_msg: Bool
        If True: No message will be sent upon the initial subscription to the channel(s)
        If False: For each channel subscribed to, a message with message['type']='subscribe' will be received.
        :return: None. Will raise an error if the program cannot communicate with redis.
        """
        logging.getLogger(__name__).info(f"Subscribing redis to {channels}")
        try:
            logging.getLogger(__name__).debug(f"Initializing redis pubsub object")
            self.ps = self.redis.pubsub(ignore_subscribe_messages=ignore_sub_msg)
            [self.ps.subscribe(key) for key in channels]
            logging.getLogger(__name__).info(f"Subscribed to: {self.ps.channels}")
        except RedisError as e:
            self.ps = None
            logging.getLogger(__name__).warning(f"Cannot create and subscribe to redis pubsub. Check to make sure redis is running! {e}")
            raise e

    def listen(self, channels):
        """
        Sets up a subscription for the iterable keys, yielding decoded messages as (k,v) strings.
        Passes up any redis errors that are raised
        """
        log = logging.getLogger(__name__)
        try:
            ps = self.redis.pubsub()
            ps.subscribe(list(channels))
        except RedisError as e:
            log.debug(f"Redis error while subscribing to redis pubsub!! {e}")
            raise e

        for msg in ps.listen():
            log.debug(f"Pubsub received {msg}")
            if msg['type'] == 'subscribe':
                continue
            key = msg['channel'].decode()
            value = msg['data'].decode()

            yield key, value

    def handler(self, message):
        """
        Default pubsub message handler. Prints received message and nothing else.
        Should be overwritten in agent programs.
        :param message: Pubsub message (dict)
        :return: None.
        """
        print(f"Default message handler: {message}")


pcredis = None
store = None
read = None
listen = None
publish = None
redis_ts = None


def setup_redis(host='localhost', port=6379, db=0, create_ts_keys=tuple()):
    global pcredis, store, read, listen, publish, redis_ts
    pcredis = PCRedis(host=host, port=port, db=db, create_ts_keys=create_ts_keys)
    store = pcredis.store
    read = pcredis.read
    listen = pcredis.listen
    publish = pcredis.publish
    redis_ts = pcredis.redis_ts<|MERGE_RESOLUTION|>--- conflicted
+++ resolved
@@ -5,16 +5,9 @@
 inter-program communication (using pubsub), information storage (of device settings), and data storage (thermometry,
 current, etc.).
 
-<<<<<<< HEAD
-TODO: Read TS_KEYS in the class?
-Note there are 2 ways to read TS_KEYS.
- - (1) redis_timeseries.get(key) returns the last value in the timeseries (with timestamp)
- - (2) redis_timeseries.range(key, from_time, to_time) returns the timeseries between [from_time, to_time] (UTC)
-=======
 TODO: Remake PCRedis.publish into a function that can store to DB, publish using pubsub, or both
 
 TODO: Would it be convenient to have PCRedis.read be able to return just a single value?
->>>>>>> 2367442a
 """
 
 from redis import Redis as _Redis
